--- conflicted
+++ resolved
@@ -49,16 +49,10 @@
         total_loss = self.criterion(logits, targets.long(), dw_cls)
         penalty = torch.tensor(0., requires_grad=True).cuda()
         if loss_type == "fedprox":
-<<<<<<< HEAD
-                for w, w_t in zip(server_model.parameters(), self.model.parameters()):
-                    penalty += torch.pow(torch.norm(w.detach() - w_t), 2)
-                total_loss += 0.01 / 2. * penalty
-=======
                 for (n,w), (n_t,w_t) in zip(server_model.named_parameters(),self.model.named_parameters()):
                     if 'prompt' in n or 'last' in n:
                         penalty += torch.pow(torch.norm(w.detach() - w_t), 2)
                 total_loss += (0.1 / 2.) * penalty
->>>>>>> f9196a65
         # ce loss
         total_loss = total_loss + self.mu * prompt_loss.sum()
         # step

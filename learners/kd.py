from __future__ import print_function
import math
import torch
import torch.nn as nn
from torch.nn import functional as F
from types import MethodType
import models
from utils.metric import accuracy, AverageMeter, Timer
import numpy as np
import scipy as sp
import scipy.linalg as linalg
from utils.visualization import tsne_eval, confusion_matrix_vis, pca_eval
from torch.optim import Optimizer
import contextlib
import os
from .default import NormalNN, weight_reset, accumulate_acc, loss_fn_kd, Teacher
import copy
import torchvision
import matplotlib
matplotlib.use("Agg")
import matplotlib.pyplot as plt
from utils.schedulers import CosineSchedule
from torch.autograd import Variable, Function


class LWF(NormalNN):

    def __init__(self, learner_config):
        super(LWF, self).__init__(learner_config) ##SHAUN : Jump to NormalNN init
        self.previous_teacher = None
        self.replay = False
        self.past_tasks = []
        self.first_task = True
        self.first_block = True
        self.ce_loss = nn.BCELoss()
        self.init_task_param_reg = self.eps > 0

<<<<<<< HEAD
    def learn_batch(self, train_loader, train_dataset, model_save_dir, val_loader=None, loss_type = None, server_model=None):
=======
    def learn_batch(self, train_loader, train_dataset, model_save_dir, val_loader=None,prev_server=None,server=None,loss_type = None):
>>>>>>> f9196a65
        
        # L2 from the start
        if self.init_task_param_reg: self.accumulate_block_memory(train_loader)
        
        # init teacher
        if self.replay:
            teacher = Teacher(solver=prev_server.model)
            self.previous_teacher = copy.deepcopy(teacher)

        # try to load model
        need_train = True
        # if not self.overwrite or self.task_count == 0:
        if True:
            try:
                self.load_model(model_save_dir)
                need_train = False
            except:
                pass

        # trains
        if need_train:
            if self.reset_optimizer:  # Reset optimizer before learning each task
                self.log('Optimizer is reset!')
                self.init_optimizer()

            # data weighting
            self.data_weighting(train_dataset)
            
            # Evaluate the performance of current task
            self.log('Epoch:{epoch:.0f}/{total:.0f}'.format(epoch=0,total=self.config['schedule'][-1]))
            if val_loader is not None:
                self.validation(val_loader)
        
            losses = [AverageMeter() for l in range(3)]
            acc = AverageMeter()
            batch_time = AverageMeter()
            batch_timer = Timer()
            for epoch in range(self.config['schedule'][-1]):
                self.epoch=epoch

                if epoch > 0: self.scheduler.step()
                for param_group in self.optimizer.param_groups:
                    self.log('LR:', param_group['lr'])
                batch_timer.tic()


                for i, (x, y, task)  in enumerate(train_loader):
                    self.step = i

                    # verify in train mode
                    self.model.train()
                    if y.size(0) < len(self.config['gpuid']): continue
                    # send data to gpu
                    if self.gpu:
                        x = x.cuda()
                        y = y.cuda()
                    
                    # if KD
                    if self.replay:
                        allowed_predictions =  [j for sub in self.tasks_real[:self.task_count] for j in sub]#list(range(self.last_valid_out_dim))
                        y_hat, _ = self.previous_teacher.generate_scores(x, allowed_predictions=allowed_predictions)
                    else:
                        y_hat = None

                    # model update - training data
<<<<<<< HEAD
                    loss, loss_class, loss_distill, output= self.update_model(x, y, y_hat,loss_type = loss_type, server_model=server_model)
=======
                    loss, loss_class, loss_distill, output= self.update_model(x, y, y_hat,loss_type = loss_type, server_model = server.model if server is not None else None)
>>>>>>> f9196a65

                    # measure elapsed time
                    batch_time.update(batch_timer.toc()) 

                    # measure accuracy and record loss
                    y = y.detach()
                    accumulate_acc(output, y, task, acc, topk=(self.top_k,))
                    losses[0].update(loss,  y.size(0)) 
                    losses[1].update(loss_class,  y.size(0)) 
                    losses[2].update(loss_distill,  y.size(0)) 
                    batch_timer.tic()

                # eval update
                self.log('Epoch:{epoch:.0f}/{total:.0f}'.format(epoch=self.epoch+1,total=self.config['schedule'][-1]))
                self.log(' * Loss {loss.avg:.3f} | Train Acc {acc.avg:.3f}'.format(loss=losses[0],acc=acc))
                self.log(' * Class Loss {loss.avg:.3f} | KD Loss {lossb.avg:.3f}'.format(loss=losses[1],lossb=losses[2]))

                # Evaluate the performance of current task
                if val_loader is not None:
                    self.validation(val_loader)

                # reset
                losses = [AverageMeter() for l in range(3)]
                acc = AverageMeter()

        self.model.eval()

        
        self.last_last_valid_out_dim = self.last_valid_out_dim
        self.last_valid_out_dim = self.valid_out_dim
        self.first_task = False

        # Extend memory
        self.task_count += 1
        if self.memory_size > 0:
            train_dataset.update_coreset(self.memory_size, np.arange(self.last_valid_out_dim))

        

        # new teacher
        # teacher = Teacher(solver=self.model)
        # self.previous_teacher = copy.deepcopy(teacher)
        # self.replay = True
        # if len(self.config['gpuid']) > 1:
        #     try:
        #         self.previous_linear = copy.deepcopy(self.model.module.last)
        #     except:
        #         self.previous_linear = copy.deepcopy(self.model.module.last)
        # else:
        #     try:
        #         self.previous_linear = copy.deepcopy(self.model.last)
        #     except:
        #         self.previous_linear = copy.deepcopy(self.model.last)
        
        # prepare dataloaders for block replay methods
        self.accumulate_block_memory(train_loader)

        try:
            return batch_time.avg
        except:
            return None

    def accumulate_block_memory(self, train_loader):
        pass

    def update_model(self, inputs, targets, target_KD = None):  ##TODO : Handle last_valid_out_dim and stuff for shuffled tasks
        
        total_loss = torch.zeros((1,), requires_grad=True).cuda()

        if self.dw:
            dw_cls = self.dw_k[targets.long()]
        else:
            dw_cls = self.dw_k[-1 * torch.ones(targets.size()).long()]
        tasks_till_now = [j for sub in self.tasks_real[:self.task_count+1] for j in sub]
        logits = self.forward(inputs)
        loss_class = self.criterion(logits, targets.long(), dw_cls)
        total_loss += loss_class

        # KD
        if target_KD is not None:
            dw_KD = self.dw_k[-1 * torch.ones(len(target_KD),).long()]
            logits_KD = logits
            loss_distill = loss_fn_kd(logits_KD, target_KD, dw_KD, np.arange(self.last_valid_out_dim).tolist(), self.DTemp)
            total_loss += self.mu * loss_distill
        else:
            loss_distill = torch.zeros((1,), requires_grad=True).cuda()

        self.optimizer.zero_grad()
        total_loss.backward()
        self.optimizer.step()
        return total_loss.detach(), loss_class.detach(), loss_distill.detach(), logits

    def combine_data(self, data):
        x, y = [],[]
        for i in range(len(data)):
            x.append(data[i][0])
            y.append(data[i][1])
        x, y = torch.cat(x), torch.cat(y)
        return x, y

    ##########################################
    #             MODEL UTILS                #
    ##########################################

    def combine_data(self, data):
        x, y = [],[]
        for i in range(len(data)):
            x.append(data[i][0])
            y.append(data[i][1])
        x, y = torch.cat(x), torch.cat(y)
        return x, y

class LWF_MC(LWF):

    def __init__(self, learner_config):
        super(LWF_MC, self).__init__(learner_config)
        

    def update_model(self, inputs, targets, target_KD = None,loss_type = None, server_model = None):

        # get output
        logits = self.forward(inputs)

        # class loss      
        if target_KD is not None:
            target_mod = get_one_hot(targets, self.valid_out_dim)
            target_mod[:, :self.last_valid_out_dim] = torch.sigmoid(target_KD)
            total_loss = self.ce_loss(torch.sigmoid(logits), target_mod)
        else:
            target_mod = get_one_hot(targets, self.valid_out_dim)
            total_loss = self.ce_loss(torch.sigmoid(logits), target_mod)

        self.optimizer.zero_grad()
        total_loss.backward()
        self.optimizer.step()
        return total_loss.detach(), total_loss.detach(), torch.zeros((1,), requires_grad=True).cuda().detach(), logits

class LWF_MC_FEATKD(LWF):

    def __init__(self, learner_config):
        super(LWF_MC_FEATKD, self).__init__(learner_config)
        self.l2_loss = torch.nn.MSELoss(reduction='none')
        

    def update_model(self, inputs, targets, target_KD = None):

        # get output
        logits = self.forward(inputs)

        # class loss
        if target_KD is not None:
            target_mod = get_one_hot(targets, self.valid_out_dim)
            target_mod[:, :self.last_valid_out_dim] = torch.sigmoid(target_KD)
            total_loss = self.ce_loss(torch.sigmoid(logits), target_mod)
        else:
            target_mod = get_one_hot(targets, self.valid_out_dim)
            total_loss = self.ce_loss(torch.sigmoid(logits), target_mod)

        # feature kd loss
        target_feat = self.previous_teacher.generate_scores_pen(inputs)
        feat = self.model.forward(x=inputs, pen=True)
        loss_reg = self.l2_loss(feat, target_feat).mean()

        total_loss = total_loss + self.mu * loss_reg
        self.optimizer.zero_grad()
        total_loss.backward()
        self.optimizer.step()
        return total_loss.detach(), total_loss.detach() - self.mu * loss_reg.detach(), self.mu * loss_reg.detach(), logits

class EWC_MC(LWF):

    def __init__(self, learner_config):
        super(EWC_MC, self).__init__(learner_config)
        self.regularization_terms = {}
        self.l2_loss = torch.nn.MSELoss(reduction='none')
        
    def update_model(self, inputs, targets, target_KD = None):

        # get output
        logits = self.forward(inputs)

        # class loss     
        if target_KD is not None:
            target_mod = get_one_hot(targets, self.valid_out_dim)
            target_mod[:, :self.last_valid_out_dim] = torch.sigmoid(target_KD)
            total_loss = self.ce_loss(torch.sigmoid(logits), target_mod)
        else:
            target_mod = get_one_hot(targets, self.valid_out_dim)
            total_loss = self.ce_loss(torch.sigmoid(logits), target_mod)
        
        # Calculate the reg_loss only when the regularization_terms exists
        reg_loss_l2 = torch.zeros((1,), requires_grad=True).cuda()
        reg_loss_ewc = torch.zeros((1,), requires_grad=True).cuda()
        for i,reg_term in self.regularization_terms.items():
            task_reg_loss_l2 = torch.zeros((1,), requires_grad=True).cuda()
            task_reg_loss_ewc = torch.zeros((1,), requires_grad=True).cuda()
            importance_ewc = reg_term['importance_ewc']
            task_param = reg_term['task_param']
            for n, p in self.params.items():

                # l2
                if self.eps > 0:
                    task_reg_loss_l2 += self.eps * (self.l2_loss(p,task_param[n])).sum()

                # ewc
                if self.mu > 0:
                    task_reg_loss_ewc += self.mu * (importance_ewc[n] * self.l2_loss(p,task_param[n])).sum()
            
            # update total losses
            reg_loss_l2 += task_reg_loss_l2
            reg_loss_ewc += task_reg_loss_ewc
        
        # total weighted reg loss
        loss_reg = reg_loss_l2 + reg_loss_ewc
        
        # final loss and backprop
        total_loss = total_loss + loss_reg
        self.optimizer.zero_grad()
        total_loss.backward()
        self.optimizer.step()
        return total_loss.detach(), total_loss.detach() - loss_reg.detach(), loss_reg.detach(), logits

    def accumulate_block_memory(self, train_loader):
        dataloader = train_loader
        # Update the diag fisher information
        # There are several ways to estimate the F matrix.
        # We keep the implementation as simple as possible while maintaining a similar performance to the literature.
        if len(self.config['gpuid']) > 1:
            self.params = {n: p for n, p in self.model.module.feat.named_parameters() if p.requires_grad}
        else:
            self.params = {n: p for n, p in self.model.feat.named_parameters() if p.requires_grad}
        self.log('Computing EWC')

        # Initialize the imp matrix
        if self.init_task_param_reg:
            self.init_task_param_reg = False
            self.first_block = False
            task_param = {}
            importance_ewc = {}
            for n, p in self.params.items():
                importance_ewc[n] = p.clone().detach().fill_(0)  # zero initialized
                task_param[n] = p.clone().detach()
            self.regularization_terms['online'] = {'importance_ewc':importance_ewc, 'task_param':task_param}
            return
        elif self.first_block:
            self.first_block = False
            importance_ewc = {}
            for n, p in self.params.items():
                importance_ewc[n] = p.clone().detach().fill_(0)  # zero initialized
        else:
            importance_ewc = self.regularization_terms['online']['importance_ewc']

        mode = self.training
        self.eval()

        # Accumulate the square of gradients
        for i, (input, target, task) in enumerate(dataloader):
            if self.gpu:
                input = input.cuda()
                target = target.cuda()

            pred = self.model.forward(input)[:,:self.valid_out_dim]
            ind = pred.max(1)[1].flatten()  # Choose the one with max
            target_mod = get_one_hot(target-self.last_last_valid_out_dim, self.valid_out_dim-self.last_last_valid_out_dim)
            loss = self.ce_loss(torch.sigmoid(pred[:,self.last_last_valid_out_dim:self.last_valid_out_dim]), target_mod)

            self.model.zero_grad()
            loss.backward()
            for n, p in importance_ewc.items():
                if self.params[n].grad is not None:  # Some heads can have no grad if no loss applied on them.
                    p += ((self.params[n].grad ** 2) * len(input) / len(dataloader))

        self.train(mode=mode)
        task_param = {}
        for n, p in self.params.items():
            task_param[n] = p.clone().detach()
        self.regularization_terms['online'] = { 'importance_ewc':importance_ewc, 'task_param':task_param}

def get_one_hot(target,num_class):
    one_hot=torch.zeros(target.shape[0],num_class).cuda()
    one_hot[range(target.shape[0]), target]=1
    return one_hot<|MERGE_RESOLUTION|>--- conflicted
+++ resolved
@@ -35,11 +35,7 @@
         self.ce_loss = nn.BCELoss()
         self.init_task_param_reg = self.eps > 0
 
-<<<<<<< HEAD
-    def learn_batch(self, train_loader, train_dataset, model_save_dir, val_loader=None, loss_type = None, server_model=None):
-=======
     def learn_batch(self, train_loader, train_dataset, model_save_dir, val_loader=None,prev_server=None,server=None,loss_type = None):
->>>>>>> f9196a65
         
         # L2 from the start
         if self.init_task_param_reg: self.accumulate_block_memory(train_loader)
@@ -105,11 +101,7 @@
                         y_hat = None
 
                     # model update - training data
-<<<<<<< HEAD
-                    loss, loss_class, loss_distill, output= self.update_model(x, y, y_hat,loss_type = loss_type, server_model=server_model)
-=======
                     loss, loss_class, loss_distill, output= self.update_model(x, y, y_hat,loss_type = loss_type, server_model = server.model if server is not None else None)
->>>>>>> f9196a65
 
                     # measure elapsed time
                     batch_time.update(batch_timer.toc()) 

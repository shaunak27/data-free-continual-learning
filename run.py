from __future__ import absolute_import
from __future__ import division
from __future__ import print_function
from __future__ import unicode_literals
import os
import sys
import argparse
import torch
import numpy as np
import yaml
import json
import random
from trainer import Trainer

def create_args():
    
    # This function prepares the variables shared across demo.py
    parser = argparse.ArgumentParser()

    # Standard Args
    parser.add_argument('--gpuid', nargs="+", type=int, default=[0],
                         help="The list of gpuid, ex:--gpuid 3 1. Negative value means cpu-only")
    parser.add_argument('--log_dir', type=str, default="outputs/out",
                         help="Save experiments results in dir for future plotting!")
    parser.add_argument('--learner_type', type=str, default='default', help="The type (filename) of learner")
    parser.add_argument('--learner_name', type=str, default='NormalNN', help="The class name of learner")
    parser.add_argument('--debug_mode', type=int, default=0, metavar='N',
                        help="activate learner specific settings for debug_mode")
    parser.add_argument('--repeat', type=int, default=1, help="Repeat the experiment N times")
    parser.add_argument('--overwrite', type=int, default=0, metavar='N', help='Train regardless of whether saved model exists')

    # CL Args          
    parser.add_argument('--oracle_flag', default=False, action='store_true', help='Upper bound for oracle')
    parser.add_argument('--upper_bound_flag', default=False, action='store_true', help='Upper bound')
    parser.add_argument('--memory', type=int, default=0, help="size of memory for replay")
    parser.add_argument('--temp', type=float, default=2., dest='temp', help="temperature for distillation")
    parser.add_argument('--DW', default=False, action='store_true', help='dataset balancing')
    parser.add_argument('--prompt_param', nargs="+", type=int, default=[1, 1, 1, 0],
                         help="e prompt pool size, e prompt length, g prompt length")

    # Arch params
    parser.add_argument('--mu', type=float, default=0.0)
    parser.add_argument('--beta', type=float, default=0.0)
    parser.add_argument('--eps', type=float, default=0.0)

    # Config Arg
    parser.add_argument('--config', type=str, default="configs/config.yaml",
                         help="yaml experiment config input")
    parser.add_argument('--template_style', type=str, default="openai_imagenet_template",
                         help="template style")
    parser.add_argument('--freeze_last', default=False, action='store_true', help='freeze last layer')
    parser.add_argument('--only_eval_zs',default=False,action='store_true',help='evaluate zs clip')
    parser.add_argument('--n_clients', type=int, default=5, help="number of clients")
    parser.add_argument('--n_rounds', type=int, default=20, help="number of rounds")
    parser.add_argument('--kl', default=False, action='store_true', help='use kl')
    parser.add_argument('--hepco', default=False, action='store_true', help='use hepco')
    parser.add_argument('--imbalance', type=float, default=0.01, help="imbalance")
    parser.add_argument('--percent', type=float, default=0.1, help="percent")
    parser.add_argument('--cutoff',default=False,action='store_true',help='cutoff')
    parser.add_argument('--wandb_name', type=str, default="test", help="wandb name")
    parser.add_argument('--ignore_past_server', default=False, action='store_true', help='ignore past server')
    #add argument for lambda_KL which is float and default value 1
    parser.add_argument('--lambda_KL', type=float, default=1, help="lambda_KL")
    parser.add_argument('--generator_epochs', type=int, default=100, help="generator_epochs")
    parser.add_argument('--generator_lr', type=float, default=1e-4, help="generator_lr")
    parser.add_argument('--noise_dimension', type=int, default=32, help="noise_dimension")
    parser.add_argument('--kd_epochs', type=int, default=200, help="kd_epochs")
    parser.add_argument('--kd_lr', type=float, default=1e-4, help="kd_lr")
    parser.add_argument('--replay_ratio', type=float, default=0.125, help="replay_ratio")
<<<<<<< HEAD
    parser.add_argument('--cutoff_ratio', type=float, default=0.4, help="cutoff_ratio")
    parser.add_argument('--loss_type', type=str, default=None, help="loss_type")
=======
    parser.add_argument('--cutoff_ratio', type=float, default=0, help="cutoff_ratio")
>>>>>>> f9196a65
    parser.add_argument('--seed', type=int, default=0, help="seed")
    #add argument named prompt_type with choices l2p and weighted_l2p
    parser.add_argument('--prompt_type', type=str, default="weighted_l2p", choices=["l2p", "weighted_l2p"], help="prompt_type")
    parser.add_argument('--loss_type', type=str, default=None, help="loss_type")
    return parser

def get_args(argv):
    parser=create_args()
    args = parser.parse_args(argv)
    config = yaml.load(open(args.config, 'r'), Loader=yaml.Loader)
    config.update(vars(args))
    return argparse.Namespace(**config)

# want to save everything printed to outfile
class Logger(object):
    def __init__(self, name):
        self.terminal = sys.stdout
        self.log = open(name, "a")

    def write(self, message):
        self.terminal.write(message)
        self.log.write(message)  

    def flush(self):
        self.log.flush()

if __name__ == '__main__':
    args = get_args(sys.argv[1:]) ## SHAUN : Adds argument from the config file 
    
    # determinstic backend
    torch.backends.cudnn.deterministic=True

    # duplicate output stream to output file
    if not os.path.exists(args.log_dir): os.makedirs(args.log_dir)
    log_out = args.log_dir + '/output_new.log'
    sys.stdout = Logger(log_out)

    # save args
    with open(args.log_dir + '/args.yaml', 'w') as yaml_file:
        yaml.dump(vars(args), yaml_file, default_flow_style=False)
        
    metric_keys = ['acc','lastacc','time','plastic','til','cka','predisacc','predislastacc']
    save_keys = ['global', 'pt', 'pt-local']
    global_only = ['lastacc','time','plastic','til','cka','predisacc','predislastacc']
    avg_metrics = {}
    for mkey in metric_keys: 
        avg_metrics[mkey] = {}
        for skey in save_keys: avg_metrics[mkey][skey] = []

    # load results
    if args.overwrite:
        start_r = 0
    else:
        try:
            for mkey in metric_keys: 
                for skey in save_keys:
                    if (not (mkey in global_only)) or (skey == 'global'):
                        save_file = args.log_dir+'/results-'+mkey+'/'+skey+'.yaml'
                        if os.path.exists(save_file):
                            with open(save_file, 'r') as yaml_file:
                                yaml_result = yaml.safe_load(yaml_file)
                                avg_metrics[mkey][skey] = np.asarray(yaml_result['history'])

            # next repeat needed
            start_r = avg_metrics[metric_keys[0]][save_keys[0]].shape[-1]

            # extend if more repeats left
            if start_r < args.repeat:
                max_task = avg_metrics['acc']['global'].shape[0]
                for mkey in metric_keys: 
                    avg_metrics[mkey]['global'] = np.append(avg_metrics[mkey]['global'], np.zeros((max_task,args.repeat-start_r)), axis=-1) #TODO : make this queal to number of clients
                    if (not (mkey in global_only)):
                        avg_metrics[mkey]['pt'] = np.append(avg_metrics[mkey]['pt'], np.zeros((max_task,max_task,args.repeat-start_r)), axis=-1)
                        avg_metrics[mkey]['pt-local'] = np.append(avg_metrics[mkey]['pt-local'], np.zeros((max_task,max_task,args.repeat-start_r)), axis=-1)

        except:
            start_r = 0
    # start_r = 0
    for r in range(start_r, args.repeat):

        print('************************************')
        print('* STARTING TRIAL ' + str(r+1))
        print('************************************')

        # set random seeds
        seed = args.seed
        random.seed(seed)
        np.random.seed(seed)
        torch.manual_seed(seed)
        torch.cuda.manual_seed(seed)

        # set up a trainer
        trainer = Trainer(args, seed, metric_keys, save_keys) ## SHAUN : Initialize Trainer, jump to trainer.py:  

        # init total run metrics storage
        max_task = trainer.max_task
        if r == 0: 
            for mkey in metric_keys: 
                avg_metrics[mkey]['global'] = np.zeros((max_task,args.n_clients*args.n_rounds)) #TODO : should n_clientts replace seed
                if (not (mkey in global_only)):
                    avg_metrics[mkey]['pt'] = np.zeros((max_task,max_task,args.n_clients*args.n_rounds))
                    avg_metrics[mkey]['pt-local'] = np.zeros((max_task,max_task,args.n_clients*args.n_rounds))

        # train model
        if not args.only_eval_zs:
            avg_metrics = trainer.train(avg_metrics)  ## SHAUN : Jump to trainer.py
        # evaluate model

        # save results
        for mkey in metric_keys: 
            m_dir = args.log_dir+'/results-'+mkey+'/'
            if not os.path.exists(m_dir): os.makedirs(m_dir)
            for skey in save_keys:
                if (not (mkey in global_only)) or (skey == 'global'):
                    save_file = m_dir+skey+'.yaml'
                    result=avg_metrics[mkey][skey]
                    yaml_results = {}
                    if len(result.shape) > 2:
                        yaml_results['mean'] = result[:,:,:r+1].mean(axis=2).tolist()
                        if r>1: yaml_results['std'] = result[:,:,:r+1].std(axis=2).tolist()
                        yaml_results['history'] = result[:,:,:r+1].tolist()
                    else:
                        yaml_results['mean'] = result[:,:r+1].mean(axis=1).tolist()
                        if r>1: yaml_results['std'] = result[:,:r+1].std(axis=1).tolist()
                        yaml_results['history'] = result[:,:r+1].tolist()
                    with open(save_file, 'w') as yaml_file:
                        yaml.dump(yaml_results, yaml_file, default_flow_style=False)

                    if mkey == 'acc' and skey == 'global':
                        with open(args.log_dir + '/_global-acc', 'w') as yaml_file:
                            yaml_results['avg_acc_mean'] = sum(yaml_results['mean']) / len(yaml_results['mean'])
                            yaml.dump(yaml_results, yaml_file, default_flow_style=False)

        # Print the summary so far
        # print('===Summary of experiment repeats:',r+1,'/',args.repeat,'===')
        # for mkey in metric_keys: 
        #     print(mkey, ' | mean:', avg_metrics[mkey]['global'][-1,:r+1].mean(), 'std:', avg_metrics[mkey]['global'][-1,:r+1].std())
    
    

<|MERGE_RESOLUTION|>--- conflicted
+++ resolved
@@ -67,12 +67,7 @@
     parser.add_argument('--kd_epochs', type=int, default=200, help="kd_epochs")
     parser.add_argument('--kd_lr', type=float, default=1e-4, help="kd_lr")
     parser.add_argument('--replay_ratio', type=float, default=0.125, help="replay_ratio")
-<<<<<<< HEAD
-    parser.add_argument('--cutoff_ratio', type=float, default=0.4, help="cutoff_ratio")
-    parser.add_argument('--loss_type', type=str, default=None, help="loss_type")
-=======
     parser.add_argument('--cutoff_ratio', type=float, default=0, help="cutoff_ratio")
->>>>>>> f9196a65
     parser.add_argument('--seed', type=int, default=0, help="seed")
     #add argument named prompt_type with choices l2p and weighted_l2p
     parser.add_argument('--prompt_type', type=str, default="weighted_l2p", choices=["l2p", "weighted_l2p"], help="prompt_type")
